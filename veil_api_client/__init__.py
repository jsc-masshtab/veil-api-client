# -*- coding: utf-8 -*-

"""Veil api client.

for additional info see README.md
"""

<<<<<<< HEAD
__version__ = '2.0.2'
=======
__version__ = '2.0.4'
>>>>>>> 60a766dc

from .api_objects.domain import DomainConfiguration, DomainTcpUsb, VeilDomain, VeilGuestAgentCmd
from .base.api_cache import VeilCacheOptions
from .base.api_object import VeilRestPaginator
from .https_client import VeilClient, VeilClientSingleton, VeilRetryOptions

__all__ = (
    'VeilClient', 'VeilRestPaginator', 'DomainConfiguration', 'VeilClientSingleton', 'VeilCacheOptions',
    'VeilGuestAgentCmd', 'DomainTcpUsb', 'VeilRetryOptions', 'VeilDomain'
)

__author__ = 'Aleksey Devyatkin <a.devyatkin@mashtab.org>'<|MERGE_RESOLUTION|>--- conflicted
+++ resolved
@@ -5,11 +5,7 @@
 for additional info see README.md
 """
 
-<<<<<<< HEAD
-__version__ = '2.0.2'
-=======
 __version__ = '2.0.4'
->>>>>>> 60a766dc
 
 from .api_objects.domain import DomainConfiguration, DomainTcpUsb, VeilDomain, VeilGuestAgentCmd
 from .base.api_cache import VeilCacheOptions
