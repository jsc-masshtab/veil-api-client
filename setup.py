--- conflicted
+++ resolved
@@ -7,11 +7,7 @@
 
 setuptools.setup(
     name='veil-api-client',
-<<<<<<< HEAD
-    version='2.0.2',
-=======
     version='2.0.4',
->>>>>>> 60a766dc
     author='Aleksey Devyatkin',
     author_email='a.devyatkin@mashtab.org',
     description='VeiL ECP Api client',
